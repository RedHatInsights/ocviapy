--- conflicted
+++ resolved
@@ -13,17 +13,10 @@
       pull-requests: write
     steps:
       - name: Checkout to master
-<<<<<<< HEAD
         uses: actions/checkout@v4
 
       - name: Setup python
         uses: actions/setup-python@v4
-=======
-        uses: actions/checkout@v3
-
-      - name: Setup python
-        uses: actions/setup-python@v3
->>>>>>> 6111fec1
         with:
           python-version: '3.x'
           architecture: 'x64'
